--- conflicted
+++ resolved
@@ -343,7 +343,6 @@
 		Path:   "/rest/2.0/pcs/file",
 		RawQuery: (url.Values{
 			"check_blue": []string{"1"},
-<<<<<<< HEAD
 			"es": []string{"1"},
 			"esl": []string{"1"},
 			//"dtype": []string{"1"},
@@ -363,24 +362,6 @@
 			"freeisp": []string{"0"},
 			"queryfree": []string{"0"},
 			"use": []string{"0"},
-
-=======
-			"es":         []string{"1"},
-			"esl":        []string{"1"},
-			"app_id":     []string{PanAppID},
-			"method":     []string{"locatedownload"},
-			"path":       []string{pcspath},
-			"ver":        []string{"4.0"},
-			//"vip":    []string{"2"},
-			"clienttype":  []string{"17"},
-			"version":     []string{"2.271.76"},
-			"channel":     []string{"0"},
-			"version_app": []string{"10.1.72"},
-			"apn_id":      []string{"1_0"},
-			"freeisp":     []string{"0"},
-			"queryfree":   []string{"0"},
-			"use":         []string{"0"},
->>>>>>> 507627e5
 		}).Encode() + "&" + ns.URLParam(),
 	}
 	baiduPCSVerbose.Infof("%s URL: %s\n", OperationLocateDownload, pcsURL)

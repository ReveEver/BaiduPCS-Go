<<<<<<< HEAD
module BaiduPCS-Go
=======
module github.com/qjfoidnh/BaiduPCS-Go
>>>>>>> d55d9918

go 1.13

require (
	github.com/olekukonko/tablewriter v0.0.4
	github.com/peterh/liner v1.2.1
	github.com/qjfoidnh/BaiduPCS-Go v0.0.0-20201218134534-d55d9918bd1b
	github.com/urfave/cli v1.22.5
)<|MERGE_RESOLUTION|>--- conflicted
+++ resolved
@@ -1,8 +1,6 @@
-<<<<<<< HEAD
-module BaiduPCS-Go
-=======
+
 module github.com/qjfoidnh/BaiduPCS-Go
->>>>>>> d55d9918
+
 
 go 1.13
 
